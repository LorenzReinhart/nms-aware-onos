--- conflicted
+++ resolved
@@ -111,18 +111,7 @@
     public void applyFlowRules(FlowRule... flowRules) {
         for (int i = 0; i < flowRules.length; i++) {
             FlowRule f = flowRules[i];
-<<<<<<< HEAD
             store.storeFlowRule(f);
-=======
-            boolean local = store.storeFlowRule(f);
-            if (local) {
-                // TODO: aggregate all local rules and push down once?
-                applyFlowRulesToProviders(f);
-                eventDispatcher.post(
-                        new FlowRuleEvent(FlowRuleEvent.Type.RULE_ADD_REQUESTED, f));
-
-            }
->>>>>>> 147b2ac3
         }
     }
 
@@ -146,17 +135,7 @@
         FlowRule f;
         for (int i = 0; i < flowRules.length; i++) {
             f = flowRules[i];
-<<<<<<< HEAD
             store.deleteFlowRule(f);
-=======
-            boolean local = store.deleteFlowRule(f);
-            if (local) {
-                // TODO: aggregate all local rules and push down once?
-                removeFlowRulesFromProviders(f);
-                eventDispatcher.post(
-                        new FlowRuleEvent(FlowRuleEvent.Type.RULE_REMOVE_REQUESTED, f));
-            }
->>>>>>> 147b2ac3
         }
     }
 
@@ -402,14 +381,14 @@
             final FlowRuleBatchRequest request = event.subject();
             switch (event.type()) {
             case BATCH_OPERATION_REQUESTED:
-//                for (FlowEntry entry : request.toAdd()) {
-//                    //eventDispatcher.post(new FlowRuleEvent(FlowRuleEvent.Type.RULE_ADD_REQUESTED, entry));
-//                }
-//                for (FlowEntry entry : request.toRemove()) {
-//                    //eventDispatcher.post(new FlowRuleEvent(FlowRuleEvent.Type.RULE_REMOVE_REQUESTED, entry));
-//                }
-//                // FIXME: what about op.equals(FlowRuleOperation.MODIFY) ?
-//
+                for (FlowEntry entry : request.toAdd()) {
+                    eventDispatcher.post(new FlowRuleEvent(FlowRuleEvent.Type.RULE_ADD_REQUESTED, entry));
+                }
+                for (FlowEntry entry : request.toRemove()) {
+                    eventDispatcher.post(new FlowRuleEvent(FlowRuleEvent.Type.RULE_REMOVE_REQUESTED, entry));
+                }
+                // FIXME: what about op.equals(FlowRuleOperation.MODIFY) ?
+
                 FlowRuleBatchOperation batchOperation = request.asBatchOperation();
 
                 FlowRuleProvider flowRuleProvider =
