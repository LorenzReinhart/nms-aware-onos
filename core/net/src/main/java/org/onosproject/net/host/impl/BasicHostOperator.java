--- conflicted
+++ resolved
@@ -65,12 +65,8 @@
 
         SparseAnnotations sa = combine(cfg, descr.annotations());
         return new DefaultHostDescription(descr.hwAddress(), descr.vlan(),
-<<<<<<< HEAD
-                                          location, ipAddresses, descr.configured(), sa);
-=======
                                           location, ipAddresses,
                                           descr.configured(), sa);
->>>>>>> 1c0f15bd
     }
 
     /**
