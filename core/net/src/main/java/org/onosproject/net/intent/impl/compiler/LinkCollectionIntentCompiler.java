--- conflicted
+++ resolved
@@ -115,9 +115,6 @@
 
         List<FlowRule> rules = new ArrayList<>();
         for (DeviceId deviceId: outputPorts.keySet()) {
-<<<<<<< HEAD
-            rules.addAll(createRules(intent, deviceId, inputPorts.get(deviceId), outputPorts.get(deviceId)));
-=======
             rules.addAll(createRules(
                     intent,
                     deviceId,
@@ -125,7 +122,6 @@
                     outputPorts.get(deviceId),
                     labels)
             );
->>>>>>> 1c0f15bd
         }
         return Collections.singletonList(new FlowRuleIntent(appId, intent.key(), rules, intent.resources()));
     }
