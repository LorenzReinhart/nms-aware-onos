--- conflicted
+++ resolved
@@ -166,10 +166,7 @@
         registerCodec(TrafficStatInfo.class, new TrafficStatInfoCodec());
         registerCodec(ProtocolStatInfo.class, new ProtocolStatInfoCodec());
         registerCodec(FlowStatInfo.class, new FlowStatInfoCodec());
-<<<<<<< HEAD
-=======
         registerCodec(FilteredConnectPoint.class, new FilteredConnectPointCodec());
->>>>>>> 1c0f15bd
         log.info("Started");
     }
 
