--- conflicted
+++ resolved
@@ -33,11 +33,7 @@
     <groupId>org.onosproject</groupId>
     <artifactId>onos-dependencies</artifactId>
     <packaging>pom</packaging>
-<<<<<<< HEAD
-    <version>1.7.2-SNAPSHOT</version>
-=======
     <version>1.8.10-SNAPSHOT</version>
->>>>>>> 1c0f15bd
 
     <name>${project.artifactId}</name>
     <description>Open Network Operating System shared dependencies</description>
