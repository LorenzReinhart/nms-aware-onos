/*
 * Copyright 2015-present Open Networking Laboratory
 *
 * Licensed under the Apache License, Version 2.0 (the "License");
 * you may not use this file except in compliance with the License.
 * You may obtain a copy of the License at
 *
 *     http://www.apache.org/licenses/LICENSE-2.0
 *
 * Unless required by applicable law or agreed to in writing, software
 * distributed under the License is distributed on an "AS IS" BASIS,
 * WITHOUT WARRANTIES OR CONDITIONS OF ANY KIND, either express or implied.
 * See the License for the specific language governing permissions and
 * limitations under the License.
 */

/*
 ONOS GUI -- Topology Link Module.
 Functions for highlighting/selecting links
 */

(function () {
    'use strict';

    // injected refs
    var $log, fs, sus, ts, flash, tss, tps, tov;

    // internal state
    var api,
        td3,
        network,
        showPorts = true,       // enable port highlighting by default
        enhancedLink = null,    // the link over which the mouse is hovering
        selectedLinks = {};     // the links which are already selected

    // SVG elements;
    var svg;


    // ======== ALGORITHM TO FIND LINK CLOSEST TO MOUSE ========

    function getLogicalMousePosition(container) {
        var m = d3.mouse(container),
            sc = api.zoomer.scale(),
            tr = api.zoomer.translate(),
            mx = (m[0] - tr[0]) / sc,
            my = (m[1] - tr[1]) / sc;
        return {x: mx, y: my};
    }


    function sq(x) { return x * x; }

    function mdist(p, m) {
        return Math.sqrt(sq(p.x - m.x) + sq(p.y - m.y));
    }

    function prox(dist) {
        return dist / api.zoomer.scale();
    }

    function computeNearestNode(mouse) {
        var proximity = prox(30),
            nearest = null,
            minDist;

        if (network.nodes.length) {
            minDist = proximity * 2;

            network.nodes.forEach(function (d) {
                var dist;

                if (!api.showHosts() && d.class === 'host') {
                    return; // skip hidden hosts
                }

                dist = mdist({x: d.x, y: d.y}, mouse);
                if (dist < minDist && dist < proximity) {
                    minDist = dist;
                    nearest = d;
                }
            });
        }
        return nearest;
    }


    function computeNearestLink(mouse) {
        var proximity = prox(30),
            nearest = null,
            minDist;

        function pdrop(line, mouse) {
            var x1 = line.x1,
                y1 = line.y1,
                x2 = line.x2,
                y2 = line.y2,
                x3 = mouse.x,
                y3 = mouse.y,
                k = ((y2-y1) * (x3-x1) - (x2-x1) * (y3-y1)) /
                    (sq(y2-y1) + sq(x2-x1)),
                x4 = x3 - k * (y2-y1),
                y4 = y3 + k * (x2-x1);
            return {x:x4, y:y4};
        }

        function lineHit(line, p, m) {
            if (p.x < line.x1 && p.x < line.x2) return false;
            if (p.x > line.x1 && p.x > line.x2) return false;
            if (p.y < line.y1 && p.y < line.y2) return false;
            if (p.y > line.y1 && p.y > line.y2) return false;
            // line intersects, but are we close enough?
            return mdist(p, m) <= proximity;
        }

        if (network.links.length) {
            minDist = proximity * 2;

            network.links.forEach(function (d) {
                var line = d.position,
                    point,
                    hit,
                    dist;

                if (!api.showHosts() && d.type() === 'hostLink') {
                    return; // skip hidden host links
                }

                if (line) {
                    point = pdrop(line, mouse);
                    hit = lineHit(line, point, mouse);
                    if (hit) {
                        dist = mdist(point, mouse);
                        if (dist < minDist) {
                            minDist = dist;
                            nearest = d;
                        }
                    }
                }
            });
        }
        return nearest;
    }

    function enhanceLink(ldata) {
        // if the new link is same as old link, do nothing
        if (enhancedLink && ldata && enhancedLink.key === ldata.key) return;

        // first, unenhance the currently enhanced link
        if (enhancedLink) {
            unenhance(enhancedLink);
        }
        enhancedLink = ldata;
        if (enhancedLink) {
            enhance(enhancedLink);
        }
    }

    function unenhance(d) {
        // guard against link element not set
        if (d.el) {
            d.el.classed('enhanced', false);
        }
        api.portLabelG().selectAll('.portLabel').remove();
    }

    function enhance(d) {
        var data = [],
            point;

        // guard against link element not set
        if (!d.el) return;

        d.el.classed('enhanced', true);

        // Define port label data objects.
        // NOTE: src port is absent in the case of host-links.

        point = locatePortLabel(d);
        angular.extend(point, {
            id: 'topo-port-tgt',
            num: d.tgtPort
        });
        data.push(point);

        if (d.srcPort) {
            point = locatePortLabel(d, 1);
            angular.extend(point, {
                id: 'topo-port-src',
                num: d.srcPort
            });
            data.push(point);
        }

        td3.applyPortLabels(data, api.portLabelG());
    }

    function locatePortLabel(link, src) {
        var offset = 32,
            pos = link.position,
            nearX = src ? pos.x1 : pos.x2,
            nearY = src ? pos.y1 : pos.y2,
            farX = src ? pos.x2 : pos.x1,
            farY = src ? pos.y2 : pos.y1;

        function dist(x, y) { return Math.sqrt(x*x + y*y); }

        var dx = farX - nearX,
            dy = farY - nearY,
            k = offset / dist(dx, dy);

        return {x: k * dx + nearX, y: k * dy + nearY};
    }

    function selectLink(ldata) {
        // if the new link is same as old link, do nothing
         if (d3.event.shiftKey && ldata.el.classed('selected')) {
            unselLink(ldata);
            return;
         }

         if (d3.event.shiftKey && !ldata.el.classed('selected')) {
            selLink(ldata);
            return;
         }

         tss.deselectAll();

         if (ldata) {
<<<<<<< HEAD
            if (!ldata.el.classed('selected')) {
                selLink(ldata);
            } else {
                unselLink(ldata);
=======
            if (ldata.el.classed('selected')) {
                unselLink(ldata);
            } else {
                selLink(ldata);
>>>>>>> 1c0f15bd
            }
         }
    }

    function unselLink(d) {
        // guard against link element not set
        if (d.el) {
            d.el.classed('selected', false);
            delete selectedLinks[d.key];
        }
    }

    function selLink(d) {
        // guard against link element not set
        if (!d.el) return;

        d.el.classed('selected', true);
        selectedLinks[d.key] = {key : d};

        tps.displayLink(d, tov.hooks.modifyLinkData);
        tps.displaySomething();
    }

    // ====== MOUSE EVENT HANDLERS ======

    function mouseMoveHandler() {
        var mp = getLogicalMousePosition(this),
            link = computeNearestLink(mp);
        enhanceLink(link);
    }

    function mouseClickHandler() {
        var mp, link, node;
        if (!d3.event.shiftKey) {
            deselectAllLinks();
        }

        if (!tss.clickConsumed()) {
            mp = getLogicalMousePosition(this);
            node = computeNearestNode(mp);
            if (node) {
                $log.debug('found nearest node:', node.labels[1]);
                tss.selectObject(node);
            } else {
                link = computeNearestLink(mp);
                selectLink(link);
                tss.selectObject(link);
            }
        }
    }


    // ======================

    function togglePorts(x) {
        var kev = (x === 'keyev'),
            on = kev ? !showPorts : !!x,
            what = on ? 'Enable' : 'Disable',
            handler = on ? mouseMoveHandler : null;

        showPorts = on;

        if (!on) {
            enhanceLink(null);
        }
        svg.on('mousemove', handler);
        flash.flash(what + ' port highlighting');
        return on;
    }

    function deselectAllLinks() {

        if (Object.keys(selectedLinks).length > 0) {
            network.links.forEach(function (d) {
                if (selectedLinks[d.key]) {
                    unselLink(d);
                }
            });
        }
    }

    // ==========================
    // Module definition

    angular.module('ovTopo')
        .factory('TopoLinkService',
        ['$log', 'FnService', 'SvgUtilService', 'ThemeService', 'FlashService',
            'TopoSelectService', 'TopoPanelService', 'TopoOverlayService',

        function (_$log_, _fs_, _sus_, _ts_, _flash_, _tss_, _tps_, _tov_) {
            $log = _$log_;
            fs = _fs_;
            sus = _sus_;
            ts = _ts_;
            flash = _flash_;
            tss = _tss_;
            tps = _tps_;
            tov = _tov_;

            function initLink(_api_, _td3_) {
                api = _api_;
                td3 = _td3_;
                svg = api.svg;
                network = api.network;
                if (showPorts && !fs.isMobile()) {
                    svg.on('mousemove', mouseMoveHandler);
                }
                svg.on('click', mouseClickHandler);
            }

            function destroyLink() {
                // unconditionally remove any event handlers
                svg.on('mousemove', null);
                svg.on('click', null);
            }

            return {
                initLink: initLink,
                destroyLink: destroyLink,
                togglePorts: togglePorts,
                deselectAllLinks: deselectAllLinks
            };
        }]);
}());<|MERGE_RESOLUTION|>--- conflicted
+++ resolved
@@ -227,17 +227,10 @@
          tss.deselectAll();
 
          if (ldata) {
-<<<<<<< HEAD
-            if (!ldata.el.classed('selected')) {
-                selLink(ldata);
-            } else {
-                unselLink(ldata);
-=======
             if (ldata.el.classed('selected')) {
                 unselLink(ldata);
             } else {
                 selLink(ldata);
->>>>>>> 1c0f15bd
             }
          }
     }
