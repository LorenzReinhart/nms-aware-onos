--- conflicted
+++ resolved
@@ -16,11 +16,7 @@
   in_build = true
 
 [maven_repositories]
-<<<<<<< HEAD
-  central = https://repo.maven.apache.org/maven2
-=======
   central = https://repo1.maven.org/maven2
->>>>>>> 1c0f15bd
 
 [project]
   ide = intellij
