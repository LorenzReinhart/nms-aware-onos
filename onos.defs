ONOS_ORIGIN = 'ON.Lab'
ONOS_GROUP_ID = 'org.onosproject'
<<<<<<< HEAD
ONOS_VERSION = '1.7.2-SNAPSHOT'
=======
ONOS_VERSION = '1.8.10-SNAPSHOT'
>>>>>>> 1c0f15bd
DEFAULT_APP_CATEGORY = 'Utility'
ONOS_ARTIFACT_BASE = 'onos-'
APP_PREFIX = ONOS_GROUP_ID + '.'

include_defs('//modules.defs')<|MERGE_RESOLUTION|>--- conflicted
+++ resolved
@@ -1,10 +1,6 @@
 ONOS_ORIGIN = 'ON.Lab'
 ONOS_GROUP_ID = 'org.onosproject'
-<<<<<<< HEAD
-ONOS_VERSION = '1.7.2-SNAPSHOT'
-=======
 ONOS_VERSION = '1.8.10-SNAPSHOT'
->>>>>>> 1c0f15bd
 DEFAULT_APP_CATEGORY = 'Utility'
 ONOS_ARTIFACT_BASE = 'onos-'
 APP_PREFIX = ONOS_GROUP_ID + '.'
